--- conflicted
+++ resolved
@@ -30,21 +30,15 @@
 # use in piggui and piglet
 chrono = { version = "0.4", default-features = false, features = ["now", "serde"] }
 serde = { version = "1.0.203", default-features = false, features = ["derive"] }
-<<<<<<< HEAD
-serde_json = { version = "1.0.118", default-features = false, features = ["std"] }
+serde_json = { version = "1.0.119", default-features = false, features = ["std"] }
 serde_arrays = "0.1.0"
 rand = { version = "0.8.5" }
-clap = { version = "4.5.7", default-features = false, features = ["std"] }
+clap = { version = "4.5.8", default-features = false, features = ["std"] }
 iroh-net = { version = "0.19.0", optional = true }
 anyhow = { version = "1", optional = true }
 futures-lite = { version = "2.3", optional = true }
 # TODO review this list of tokio features and reduce if possible - default-features = false then activate those needed
 tokio = { version = "1", features = ["time", "io-util", "macros", "sync", "rt", "net", "fs", "io-std", "signal", "process"], optional = true }
-=======
-serde_json = { version = "1.0.119", default-features = false, features = ["std"] }
-rand = { version = "0.8.5" }
-clap = { version = "4.5.8", default-features = false, features = ["std"] }
->>>>>>> dd9464c2
 
 # for interacting with GPIO on the Raspberry Pi
 rppal = { version = "0.18.0", optional = true }
