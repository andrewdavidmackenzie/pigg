--- conflicted
+++ resolved
@@ -1,39 +1,26 @@
-<<<<<<< HEAD
-use iced::{Alignment, Color, Element, Length};
 use iced::advanced::text::editor::Direction;
 use iced::alignment::Horizontal;
-use iced::widget::{button, Column, horizontal_space, pick_list, Row, Text, toggler};
 use iced::widget::mouse_area;
-
-use crate::{Gpio, PinState};
-use crate::custom_widgets::{circle::circle, line::line};
+use iced::widget::{button, horizontal_space, pick_list, toggler, Column, Row, Text};
+use iced::{Alignment, Color, Element, Length};
+
 use crate::custom_widgets::clicker::clicker;
-=======
-use iced::alignment::Horizontal;
-use iced::widget::{button, pick_list, toggler, Column, Row, Text};
-use iced::{Alignment, Color, Element, Length};
-
->>>>>>> 56be91d2
 use crate::custom_widgets::led::led;
 use crate::custom_widgets::{circle::circle, line::line};
+use crate::hw::InputPull;
 use crate::hw::PinFunction::{Input, Output};
 use crate::hw::{
     BCMPinNumber, BoardPinNumber, LevelChange, PinDescription, PinDescriptionSet, PinFunction,
     PinLevel,
 };
-use crate::style::CustomButton;
-use crate::InputPull;
-use crate::Message;
-<<<<<<< HEAD
 use crate::pin_state::CHART_WIDTH;
 use crate::style::CustomButton;
-=======
+use crate::Message;
 use crate::{Gpio, PinState};
 
 const PIN_NAME_WIDTH: f32 = 70.0;
 const PIN_ARROW_WIDTH: f32 = 30.0;
 const PIN_BUTTON_WIDTH: f32 = 30.0;
->>>>>>> 56be91d2
 
 fn get_pin_color(pin_description: &PinDescription) -> CustomButton {
     match pin_description.name {
@@ -115,10 +102,13 @@
             &gpio.pin_states[pin.board_pin_number as usize - 1],
         );
 
-        column = column.push(pin_row).push(iced::widget::Space::new(
-            Length::Fixed(1.0),
-            Length::Fixed(5.0),
-        ));
+        column = column
+            .push(pin_row)
+            .push(iced::widget::Space::new(
+                Length::Fixed(1.0),
+                Length::Fixed(5.0),
+            ))
+            .align_items(Alignment::Center);
     }
 
     column.into()
@@ -154,10 +144,13 @@
             .spacing(10)
             .align_items(Alignment::Center);
 
-        column = column.push(row).push(iced::widget::Space::new(
-            Length::Fixed(1.0),
-            Length::Fixed(5.0),
-        ));
+        column = column
+            .push(row)
+            .push(iced::widget::Space::new(
+                Length::Fixed(1.0),
+                Length::Fixed(5.0),
+            ))
+            .align_items(Alignment::Center);
     }
 
     column.into()
@@ -186,7 +179,7 @@
     pick_list(sub_options, pull, move |selected_pull| {
         Message::PinFunctionSelected(board_pin_number, bcm_pin_number, Input(Some(selected_pull)))
     })
-    .width(PICKLIST_WIDTH)
+    .width(Length::Fill)
     .placeholder("Select Pullup")
     .into()
 }
@@ -205,7 +198,6 @@
         Input(pull) => {
             let pullup_pick = pullup_picklist(pull, board_pin_number, bcm_pin_number.unwrap());
             if is_left {
-<<<<<<< HEAD
                 Row::new()
                     .push(pin_state.chart(Direction::Left))
                     .push(led(16.0, 16.0, pin_state.get_level()))
@@ -215,39 +207,6 @@
                     .push(pullup_pick)
                     .push(led(16.0, 16.0, pin_state.get_level()))
                     .push(pin_state.chart(Direction::Right))
-=======
-                // TODO Row::new().push(waveform(16.0, 256.0, pin_state)).push(
-                Row::new()
-                    .push(led(16.0, pin_state))
-                    .push(
-                        pick_list(sub_options, *pull, move |selected_pull| {
-                            Message::PinFunctionSelected(
-                                board_pin_number,
-                                bcm_pin_number.unwrap(),
-                                Input(Some(selected_pull)),
-                            )
-                        })
-                        .width(Length::Fill)
-                        .placeholder("Select Pullup"),
-                    )
-                    .width(Length::Fill)
-            } else {
-                Row::new()
-                    .push(
-                        pick_list(sub_options, *pull, move |selected_pull| {
-                            Message::PinFunctionSelected(
-                                board_pin_number,
-                                bcm_pin_number.unwrap(),
-                                Input(Some(selected_pull)),
-                            )
-                        })
-                        .width(Length::Fill)
-                        .placeholder("Select Pullup"),
-                    )
-                    // TODO     .push(waveform(16.0, 256.0, pin_state))
-                    .push(led(16.0, pin_state))
-                    .width(Length::Fill)
->>>>>>> 56be91d2
             }
         }
 
@@ -271,7 +230,6 @@
 
             if is_left {
                 Row::new()
-<<<<<<< HEAD
                     .push(pin_state.chart(Direction::Left))
                     .push(led(16.0, 16.0, pin_state.get_level()))
                     .push(horizontal_space().width(Length::Fixed(1.0)))
@@ -284,39 +242,16 @@
                     .push(horizontal_space().width(Length::Fixed(1.0)))
                     .push(led(16.0, 16.0, pin_state.get_level()))
                     .push(pin_state.chart(Direction::Right))
-=======
-                    .push(Column::new().push(toggler).align_items(Alignment::End))
-                    .width(Length::Fill)
-            } else {
-                Row::new()
-                    .push(Column::new().push(toggler).align_items(Alignment::Start))
-                    .width(Length::Fill)
->>>>>>> 56be91d2
             }
         }
 
         _ => Row::new(),
     };
 
-<<<<<<< HEAD
-    row = row
-        .width(Length::Shrink)
+    row.width(Length::Fixed(COLUMN_WIDTH))
         .spacing(SPACING_WIDTH)
-        .align_items(Alignment::Center);
-
-    let col = Column::new().width(Length::Fixed(COLUMN_WIDTH)).push(row);
-
-    if is_left {
-        col.align_items(Alignment::End).into()
-    } else {
-        col.align_items(Alignment::Start).into()
-    }
-=======
-    row.spacing(10)
-        // TODO .width(256.0 + 120.0)
-        .width(Length::Fill)
         .align_items(Alignment::Center)
->>>>>>> 56be91d2
+        .into()
 }
 
 /// Create a row of widgets that represent a pin, either from left to right or right to left
@@ -337,7 +272,7 @@
 
     // Create the drop-down selector of pin function
     let mut pin_option = Column::new()
-        .width(Length::Fill)
+        .width(Length::Fixed(130f32))
         .align_items(Alignment::Center);
     if pin_description.options.len() > 1 {
         let board_pin_number = pin_description.board_pin_number;
@@ -356,7 +291,7 @@
             pick_list(config_options, selected, move |pin_function| {
                 Message::PinFunctionSelected(board_pin_number, bcm_pin_number, pin_function)
             })
-            .width(Length::Fill)
+            .width(Length::Fixed(130f32))
             .placeholder("Select function"),
         );
 
