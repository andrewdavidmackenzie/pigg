--- conflicted
+++ resolved
@@ -1,32 +1,23 @@
+use std::time::Duration;
 use std::{env, io};
-use std::time::Duration;
-
+
+use hw_listener::{HWListenerEvent, HardwareEvent};
+use iced::futures::channel::mpsc::Sender;
+use iced::widget::{container, pick_list, Button, Column, Row, Text};
 use iced::{
-<<<<<<< HEAD
-    alignment, Alignment, Application, Color, Command, Element, executor, Length, Settings, Subscription,
-    Theme, window,
-=======
-    alignment, executor, window, Alignment, Application, Color, Command, Element, Length, Settings,
-    Size, Subscription, Theme,
->>>>>>> 56be91d2
+    executor, window, Alignment, Application, Color, Command, Element, Length, Settings, Size,
+    Subscription, Theme,
 };
-use iced::futures::channel::mpsc::Sender;
-use iced::widget::{Button, Column, container, pick_list, Row, Text};
-
-<<<<<<< HEAD
-use hw::{BCMPinNumber, BoardPinNumber, GPIOConfig, PinFunction};
-=======
+
 use custom_widgets::toast::{self, Manager, Status, Toast};
->>>>>>> 56be91d2
-use hw::HardwareDescriptor;
-use hw::InputPull;
-use hw_listener::{HardwareEvent, HWListenerEvent};
+use hw::{BCMPinNumber, BoardPinNumber, GPIOConfig, HardwareDescriptor, PinFunction};
+use layout::{BCM_LAYOUT_SIZE, BOARD_LAYOUT_SIZE};
 use pin_layout::{bcm_pin_layout_view, board_pin_layout_view};
-use style::CustomButton;
 
 use crate::hw::{LevelChange, PinDescriptionSet};
 use crate::layout::Layout;
-use crate::pin_state::{CHART_UPDATES_PER_SECOND, PinState};
+use crate::pin_state::{PinState, CHART_UPDATES_PER_SECOND};
+use crate::style::CustomButton;
 use crate::version::version;
 use crate::views::hardware::hardware_view;
 
@@ -37,99 +28,8 @@
 mod pin_layout;
 mod pin_state;
 mod style;
-<<<<<<< HEAD
 mod version;
 mod views;
-=======
-
-const VERSION: &str = env!("CARGO_PKG_VERSION");
-const NAME: &str = "piggui";
-const LICENSE: &str = env!("CARGO_PKG_LICENSE");
-const REPOSITORY: &str = env!("CARGO_PKG_REPOSITORY");
-const BOARD_LAYOUT_SPACING: u16 = 470;
-const BCM_LAYOUT_SPACING: u16 = 640;
-const BOARD_LAYOUT_SIZE: (f32, f32) = (1100.0, 780.0);
-const BCM_LAYOUT_SIZE: (f32, f32) = (800.0, 950.0);
-
-#[derive(Debug, Clone, Copy, PartialEq, Eq)]
-pub enum Layout {
-    BoardLayout,
-    BCMLayout,
-}
-
-impl Layout {
-    const ALL: [Layout; 2] = [Layout::BoardLayout, Layout::BCMLayout];
-
-    fn get_spacing(&self) -> u16 {
-        match self {
-            Layout::BoardLayout => BOARD_LAYOUT_SPACING,
-            Layout::BCMLayout => BCM_LAYOUT_SPACING,
-        }
-    }
-}
-
-#[derive(Clone)]
-/// PinState captures the state of a pin, including a history of previous states set/read
-pub struct PinState {
-    history: AllocRingBuffer<LevelChange>,
-}
-
-impl PinState {
-    /// Create a new PinState with an empty history of states
-    fn new() -> Self {
-        PinState {
-            history: AllocRingBuffer::with_capacity_power_of_2(7),
-        }
-    }
-
-    /// Try and get the last reported level of the pin, which could be considered "current level"
-    /// if everything is working correctly.
-    pub fn get_level(&self) -> Option<PinLevel> {
-        self.history
-            .back()
-            .map(|level_change| level_change.new_level)
-    }
-
-    /// Add a LevelChange to the history of this pin's state
-    pub fn set_level(&mut self, level_change: LevelChange) {
-        self.history.push(level_change);
-    }
-}
-
-// Implementing format for Layout
-// TODO could maybe put the Name as a &str inside the enum elements above?
-impl std::fmt::Display for Layout {
-    fn fmt(&self, f: &mut std::fmt::Formatter<'_>) -> std::fmt::Result {
-        write!(
-            f,
-            "{}",
-            match self {
-                Layout::BoardLayout => "Board Pin Layout",
-                Layout::BCMLayout => "BCM Pin Layout",
-            }
-        )
-    }
-}
-
-#[must_use]
-pub fn version() -> String {
-    format!(
-        "{name} {version}\n\
-        Copyright (C) 2024 The {name} Developers \n\
-        License {license}: <https://www.gnu.org/licenses/{license_lower}.html>\n\
-        This is free software: you are free to change and redistribute it.\n\
-        There is NO WARRANTY, to the extent permitted by law.\n\
-        \n\
-        Written by the {name} Contributors.\n\
-        Full source available at: {repository}",
-        name = NAME,
-        version = VERSION,
-        license = LICENSE,
-        license_lower = LICENSE.to_lowercase(),
-        repository = REPOSITORY,
-    )
-}
->>>>>>> 56be91d2
 
 fn main() -> Result<(), iced::Error> {
     let args: Vec<String> = env::args().collect();
@@ -141,14 +41,8 @@
 
     let size = Gpio::get_dimensions_for_layout(Layout::BoardLayout);
     let window = window::Settings {
-<<<<<<< HEAD
-        resizable: false,
-        position: window::Position::Centered,
-        size: iced::Size::new(1100.0, 900.0),
-=======
         resizable: true,
         size,
->>>>>>> 56be91d2
         ..Default::default()
     };
 
@@ -172,12 +66,8 @@
     ConfigLoaded((String, GPIOConfig)),
     None,
     HardwareListener(HWListenerEvent),
-<<<<<<< HEAD
     ChangeOutputLevel(BCMPinNumber, LevelChange),
-=======
-    ChangeOutputLevel(LevelChange),
     Toast(ToastMessage),
->>>>>>> 56be91d2
     Save,
     Load,
     UpdateCharts,
@@ -305,8 +195,6 @@
             }
         }
     }
-<<<<<<< HEAD
-
     /// Set the pin (using board number) level with a LevelChange
     fn set_pin_level_change(
         &mut self,
@@ -314,7 +202,8 @@
         level_change: LevelChange,
     ) {
         self.pin_states[board_pin_number as usize - 1].set_level(level_change);
-=======
+    }
+
     fn get_dimensions_for_layout(layout: Layout) -> Size {
         match layout {
             Layout::BoardLayout => Size {
@@ -326,7 +215,6 @@
                 height: BCM_LAYOUT_SIZE.1,
             },
         }
->>>>>>> 56be91d2
     }
 }
 
@@ -416,12 +304,8 @@
                     }
                 }
             },
-<<<<<<< HEAD
+
             Message::ChangeOutputLevel(bcm_pin_number, level_change) => {
-=======
-
-            Message::ChangeOutputLevel(level_change) => {
->>>>>>> 56be91d2
                 if let Some(pins) = &self.pin_descriptions {
                     if let Some(board_pin_number) = pins.bcm_to_board(bcm_pin_number) {
                         self.set_pin_level_change(board_pin_number, level_change.clone());
@@ -434,6 +318,7 @@
                     }
                 }
             }
+
             Message::UpdateCharts => {
                 // Update all the charts of the pins that have an assigned function
                 for pin in 0..40 {
@@ -442,6 +327,7 @@
                     }
                 }
             }
+
             Message::Toast(toast_message) => match toast_message {
                 ToastMessage::Add => {
                     self.toasts.clear();
@@ -536,11 +422,7 @@
                     .push(configuration_column)
                     .push(version_row)
                     .align_items(Alignment::Start)
-<<<<<<< HEAD
-                    .width(Length::Fixed(240.0))
-=======
                     .width(Length::Shrink)
->>>>>>> 56be91d2
                     .height(Length::Shrink)
                     .spacing(self.chosen_layout.get_spacing()),
             );
@@ -564,6 +446,7 @@
         let content = container(main_row)
             .height(Length::Fill)
             .width(Length::Fill)
+            .align_x(iced::alignment::Horizontal::Center)
             .center_x()
             .center_y()
             .padding(10);
@@ -586,33 +469,4 @@
                 .map(|_| Message::UpdateCharts),
         ])
     }
-<<<<<<< HEAD
-=======
-}
-// Hardware Configuration Display
-fn hardware_view(hardware_description: &HardwareDescriptor) -> Element<'static, Message> {
-    let hardware_info = Column::new()
-        .push(Text::new(format!(
-            "Hardware: {}",
-            hardware_description.hardware
-        )))
-        .push(Text::new(format!(
-            "Revision: {}",
-            hardware_description.revision
-        )))
-        .push(Text::new(format!(
-            "Serial: {}",
-            hardware_description.serial
-        )))
-        .push(Text::new(format!("Model: {}", hardware_description.model)))
-        .spacing(10)
-        .width(Length::Shrink)
-        .align_items(Alignment::Start);
-
-    container(hardware_info)
-        .padding(10)
-        .width(Length::Shrink)
-        .align_x(alignment::Horizontal::Center)
-        .into()
->>>>>>> 56be91d2
 }