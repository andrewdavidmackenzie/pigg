--- conflicted
+++ resolved
@@ -94,7 +94,7 @@
         ..Default::default()
     };
 
-    iced::application("Clock - Iced", Piggui::update, Piggui::view)
+    iced::application("Piggui", Piggui::update, Piggui::view)
         .subscription(Piggui::subscription)
         .run()
 }
@@ -171,11 +171,7 @@
                         .modal_handler
                         .update(ModalMessage::UnsavedChangesExitModal, &self.hardware_view);
                 } else {
-<<<<<<< HEAD
-                    return Task::batch(vec![ToastHandler::clear_last_toast(), pick_and_load()]);
-=======
-                    return Command::batch(vec![pick_and_load()]);
->>>>>>> c3eb5d55
+                    return Task::batch(vec![pick_and_load()]);
                 }
             }
 
@@ -340,54 +336,4 @@
     );
 
     app.get_matches()
-<<<<<<< HEAD
-}
-
-#[cfg(test)]
-mod tests {
-    use super::*;
-
-    #[test]
-    fn test_window_close_with_unsaved_changes() {
-        let mut app = Piggui::new(()).0;
-
-        // Simulate unsaved changes
-        app.unsaved_changes = true;
-
-        // Send a close window event
-        let _ = app.update(WindowEvent(iced::Event::Window(
-            window::Event::CloseRequested,
-        )));
-
-        // Check if a warning toast was added
-        assert_eq!(app.toast_handler.get_toasts().len(), 1);
-        let toast = &app.toast_handler.get_toasts()[0];
-        assert_eq!(toast.title, "Unsaved Changes");
-        assert_eq!(
-            toast.body,
-            "You have unsaved changes. Do you want to exit without saving?"
-        );
-    }
-
-    #[test]
-    fn test_load_with_unsaved_changes() {
-        let mut app = Piggui::new(()).0;
-
-        // Simulate unsaved changes
-        app.unsaved_changes = true;
-
-        // Send a load message
-        let _ = app.update(Load);
-
-        // Check if a warning toast was added
-        assert_eq!(app.toast_handler.get_toasts().len(), 1);
-        let toast = &app.toast_handler.get_toasts()[0];
-        assert_eq!(toast.title, "Unsaved Changes");
-        assert_eq!(
-            toast.body,
-            "You have unsaved changes. Do you want to continue without saving?"
-        );
-    }
-=======
->>>>>>> c3eb5d55
 }