--- conflicted
+++ resolved
@@ -333,10 +333,6 @@
                         .push(pin_layout)
                         .spacing(10)
                         .align_items(Alignment::Center)
-<<<<<<< HEAD
-                        .width(Length::Fixed(900.0))
-=======
->>>>>>> 1bd50ad9
                         .height(Length::Fill),
                 )
                 .align_items(Alignment::Start)
