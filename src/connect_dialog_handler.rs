use crate::connect_dialog_handler::ConnectDialogMessage::{
    ConnectButtonPressed, ConnectionError, HideConnectDialog, ModalKeyEvent, NodeIdEntered,
    RelayURL, ShowConnectDialog,
};
use crate::styles::button_style::ButtonStyle;
use crate::styles::container_style::ContainerStyle;
use crate::styles::text_style::TextStyle;
use crate::views::hardware_view::HardwareTarget::Remote;
use crate::Message;
use iced::keyboard::key;
use iced::widget::{self, column, container, text, text_input, Button, Row, Text};
use iced::{keyboard, Color, Command, Element, Event};
use iced_futures::Subscription;
use iroh_net::relay::RelayUrl;
use iroh_net::NodeId;
use std::str::FromStr;
use std::time::Duration;

use crate::widgets::spinner::circular::Circular;
use crate::widgets::spinner::easing::EMPHASIZED_ACCELERATE;

const IROH_INFO_TEXT: &str = "To connect to a remote Pi using iroh-net, ensure piglet is running on the remote Pi. Retrieve the nodeid from piglet, enter it below, and optionally provide a Relay URL";

const IROH_INFO_TEXT_STYLE: TextStyle = TextStyle {
    text_color: Color::from_rgba(0.8, 0.8, 0.8, 1.0), // Slightly grey color
};

const MODAL_CONNECT_BUTTON_STYLE: ButtonStyle = ButtonStyle {
    bg_color: Color::from_rgba(0.0, 1.0, 1.0, 1.0), // Cyan background color
    text_color: Color::BLACK,
    hovered_bg_color: Color::from_rgba(0.0, 0.8, 0.8, 1.0), // Darker cyan color when hovered
    hovered_text_color: Color::WHITE,
    border_radius: 2.0,
};

const MODAL_CANCEL_BUTTON_STYLE: ButtonStyle = ButtonStyle {
    bg_color: Color::from_rgba(0.8, 0.0, 0.0, 1.0), // Gnome like Red background color
    text_color: Color::WHITE,
    hovered_bg_color: Color::from_rgba(0.9, 0.2, 0.2, 1.0), // Slightly lighter red when hovered
    hovered_text_color: Color::WHITE,
    border_radius: 2.0,
};

const TEXT_BOX_CONTAINER_STYLE: ContainerStyle = ContainerStyle {
    border_color: Color::from_rgba(1.0, 1.0, 1.0, 0.8),
    background_color: Color::from_rgba(0.0, 0.0, 0.0, 0.0),
    border_width: 2.0,
    border_radius: 10.0,
};

const MODAL_CONTAINER_STYLE: ContainerStyle = ContainerStyle {
    border_color: Color::WHITE,
    background_color: Color::from_rgba(0.0, 0.0, 0.0, 1.0),
    border_radius: 2.0,
    border_width: 2.0,
};

const CONNECTION_ERROR_DISPLAY: TextStyle = TextStyle {
    text_color: Color::from_rgba(0.8, 0.0, 0.0, 1.0),
};

#[derive(Debug, Clone)]
pub struct ConnectDialog {
    pub node_id: String,
    pub relay_url: String,
    pub iroh_connection_error: String,
    pub show_modal: bool,
    pub show_spinner: bool,
    pub disable_widgets: bool,
}
#[derive(Clone, Debug)]
pub enum ConnectDialogMessage {
    NodeIdEntered(String),
    RelayURL(String),
    ModalKeyEvent(Event),
    ConnectButtonPressed(String, String),
    HideConnectDialog,
    ShowConnectDialog,
    ConnectionError(String),
}
impl Default for ConnectDialog {
    fn default() -> Self {
        Self::new()
    }
}

impl ConnectDialog {
    pub fn new() -> Self {
        Self {
            node_id: String::new(),
            relay_url: String::new(),
            iroh_connection_error: String::new(),
            show_modal: false,
            show_spinner: false,
            disable_widgets: false,
        }
    }

    /// Set the error state of the dialog with a message to display
    pub fn set_error(&mut self, error: String) {
        self.iroh_connection_error = error;
    }

    async fn empty() {}

    pub fn update(&mut self, message: ConnectDialogMessage) -> Command<Message> {
        return match message {
            ConnectButtonPressed(node_id, url) => {
                if node_id.trim().is_empty() {
                    self.iroh_connection_error = String::from("Please Enter Node Id");
                    return Command::none();
                }

                match NodeId::from_str(node_id.as_str().trim()) {
                    Ok(nodeid) => {
                        let url_str = url.trim();
                        let relay_url = if url_str.is_empty() {
                            None
                        } else {
                            match RelayUrl::from_str(url_str) {
                                Ok(relay) => {
                                    self.iroh_connection_error.clear();
                                    Some(relay)
                                }
                                Err(err) => {
                                    self.show_spinner = false;
                                    self.disable_widgets = false;
                                    self.iroh_connection_error = format!("{}", err);
                                    return Command::none();
                                }
                            }
                        };

                        return Command::perform(Self::empty(), move |_| {
                            Message::ConnectRequest(Remote(nodeid, relay_url))
                        });
                    }
                    Err(err) => {
                        self.iroh_connection_error = format!("{}", err);
                        self.show_spinner = false;
                        self.disable_widgets = false;
                        Command::none()
                    }
                }
            }

            ShowConnectDialog => {
                self.show_modal = true;
                Command::none()
            }

            HideConnectDialog => {
                self.hide_modal();
                Command::none()
            }

            ModalKeyEvent(event) => {
                match event {
                    // When Pressed `Tab` focuses on previous/next widget
                    Event::Keyboard(keyboard::Event::KeyPressed {
                        key: keyboard::Key::Named(key::Named::Tab),
                        modifiers,
                        ..
                    }) => {
                        if modifiers.shift() {
                            widget::focus_previous()
                        } else {
                            widget::focus_next()
                        }
                    }
                    // When Pressed `Esc` focuses on previous widget and hide modal
                    Event::Keyboard(keyboard::Event::KeyPressed {
                        key: keyboard::Key::Named(key::Named::Escape),
                        ..
                    }) => {
                        self.hide_modal();
                        Command::none()
                    }
                    _ => Command::none(),
                }
            }

            NodeIdEntered(node_id) => {
                self.node_id = node_id;
                Command::none()
            }

            RelayURL(relay_url) => {
                self.relay_url = relay_url;
                Command::none()
            }

            ConnectionError(error) => {
<<<<<<< HEAD
                self.iroh_connection_error = error;
                self.disable_widgets = false;
=======
                self.set_error(error);
>>>>>>> 2b06e2ed
                Command::none()
            }
        };
    }

    pub fn view<'a>(&self) -> Element<'a, Message> {
        let connection_row = if self.show_spinner && self.disable_widgets {
            Row::new()
                .push(
                    Button::new(Text::new("Cancel"))
                        .style(MODAL_CANCEL_BUTTON_STYLE.get_button_style()),
                )
                .push(
                    Circular::new()
                        .easing(&EMPHASIZED_ACCELERATE)
                        .cycle_duration(Duration::from_secs_f32(2.0)),
                )
                .push(
                    Button::new(Text::new("Connect"))
                        .style(MODAL_CONNECT_BUTTON_STYLE.get_button_style()),
                )
                .spacing(160)
                .align_items(iced::Alignment::Center)
        } else {
            Row::new()
                .push(
                    Button::new(Text::new("Cancel"))
                        .on_press(Message::ConnectDialog(
                            ConnectDialogMessage::HideConnectDialog,
                        ))
                        .style(MODAL_CANCEL_BUTTON_STYLE.get_button_style()),
                )
                .push(
                    Button::new(Text::new("Connect"))
                        .on_press(Message::ConnectDialog(
                            ConnectDialogMessage::ConnectButtonPressed(
                                self.node_id.clone(),
                                self.relay_url.clone(),
                            ),
                        ))
                        .style(MODAL_CONNECT_BUTTON_STYLE.get_button_style()),
                )
                .spacing(360)
                .align_items(iced::Alignment::Center)
        };

        let text_container =
            container(Text::new(IROH_INFO_TEXT).style(IROH_INFO_TEXT_STYLE.get_text_color()))
                .padding(10)
                .style(TEXT_BOX_CONTAINER_STYLE.get_container_style());

        let dialog_container = if self.disable_widgets {
            container(
                column![column![
                    text("Connect To Remote Pi").size(20),
                    column![
                        text_container,
                        text(self.iroh_connection_error.clone())
                            .style(CONNECTION_ERROR_DISPLAY.get_text_color()),
                        text("Node Id").size(12),
                        text_input("Enter node id", &self.node_id).padding(5),
                    ]
                    .spacing(10),
                    column![
                        text("Relay URL (Optional) ").size(12),
                        text_input("Enter Relay Url (Optional)", &self.relay_url).padding(5),
                    ]
                    .spacing(5),
                    connection_row,
                ]
                .spacing(10)]
                .spacing(20),
            )
            .style(MODAL_CONTAINER_STYLE.get_container_style())
            .width(520)
            .padding(15)
        } else {
            container(
                column![column![
                    text("Connect To Remote Pi").size(20),
                    column![
                        text_container,
                        text(self.iroh_connection_error.clone())
                            .style(CONNECTION_ERROR_DISPLAY.get_text_color()),
                        text("Node Id").size(12),
                        text_input("Enter node id", &self.node_id)
                            .on_input(|input| Message::ConnectDialog(
                                ConnectDialogMessage::NodeIdEntered(input)
                            ))
                            .padding(5),
                    ]
                    .spacing(10),
                    column![
                        text("Relay URL (Optional) ").size(12),
                        text_input("Enter Relay Url (Optional)", &self.relay_url)
                            .on_input(|input| Message::ConnectDialog(
                                ConnectDialogMessage::RelayURL(input)
                            ))
                            .padding(5),
                    ]
                    .spacing(5),
                    connection_row,
                ]
<<<<<<< HEAD
                .spacing(10)]
                .spacing(20),
            )
            .style(MODAL_CONTAINER_STYLE.get_container_style())
            .width(520)
            .padding(15)
        };

        dialog_container.into()
=======
                .spacing(5),
                connection_row,
            ]
            .spacing(10)]
            .spacing(20),
        )
        .style(MODAL_CONTAINER_STYLE.get_container_style())
        .width(520)
        .padding(15)
        .into()
>>>>>>> 2b06e2ed
    }

    pub fn hide_modal(&mut self) {
        self.show_modal = false; // Hide the dialog
        self.node_id.clear(); // Clear the node id, on Cancel
        self.iroh_connection_error.clear(); // Clear the error, on Cancel
        self.relay_url.clear(); // Clear the relay url, on Cancel
        self.show_spinner = false; // Hide spinner, on Cancel
        self.disable_widgets = false; // Enable widgets, on Cancel
    }

    // Handle Keyboard events
    pub fn subscription(&self) -> Subscription<ConnectDialogMessage> {
        iced::event::listen().map(ModalKeyEvent)
    }

    pub fn disable_widgets_and_load_spinner(&mut self) {
        self.disable_widgets = true;
        self.show_spinner = true;
    }

    pub fn enable_widgets_and_hide_spinner(&mut self) {
        self.disable_widgets = false;
        self.show_spinner = false;
    }
}<|MERGE_RESOLUTION|>--- conflicted
+++ resolved
@@ -191,12 +191,8 @@
             }
 
             ConnectionError(error) => {
-<<<<<<< HEAD
-                self.iroh_connection_error = error;
-                self.disable_widgets = false;
-=======
                 self.set_error(error);
->>>>>>> 2b06e2ed
+                self.enable_widgets_and_hide_spinner();
                 Command::none()
             }
         };
@@ -248,7 +244,7 @@
                 .padding(10)
                 .style(TEXT_BOX_CONTAINER_STYLE.get_container_style());
 
-        let dialog_container = if self.disable_widgets {
+        if self.disable_widgets {
             container(
                 column![column![
                     text("Connect To Remote Pi").size(20),
@@ -273,6 +269,7 @@
             .style(MODAL_CONTAINER_STYLE.get_container_style())
             .width(520)
             .padding(15)
+            .into()
         } else {
             container(
                 column![column![
@@ -300,28 +297,14 @@
                     .spacing(5),
                     connection_row,
                 ]
-<<<<<<< HEAD
                 .spacing(10)]
                 .spacing(20),
             )
             .style(MODAL_CONTAINER_STYLE.get_container_style())
             .width(520)
             .padding(15)
-        };
-
-        dialog_container.into()
-=======
-                .spacing(5),
-                connection_row,
-            ]
-            .spacing(10)]
-            .spacing(20),
-        )
-        .style(MODAL_CONTAINER_STYLE.get_container_style())
-        .width(520)
-        .padding(15)
-        .into()
->>>>>>> 2b06e2ed
+            .into()
+        }
     }
 
     pub fn hide_modal(&mut self) {
