pub mod circle;
pub mod clicker;
pub mod led;
<<<<<<< HEAD
pub mod line;
=======
pub mod line;
pub mod toast;
pub mod waveform;
>>>>>>> 56be91d2
<|MERGE_RESOLUTION|>--- conflicted
+++ resolved
@@ -1,10 +1,5 @@
 pub mod circle;
 pub mod clicker;
 pub mod led;
-<<<<<<< HEAD
 pub mod line;
-=======
-pub mod line;
-pub mod toast;
-pub mod waveform;
->>>>>>> 56be91d2
+pub mod toast;