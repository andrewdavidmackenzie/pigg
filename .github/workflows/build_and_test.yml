--- conflicted
+++ resolved
@@ -205,10 +205,6 @@
         run: |
           RUSTFLAGS= make -C porky build-uf2s
 
-<<<<<<< HEAD
-
-=======
->>>>>>> 1684ee5c
   clippy:
     runs-on: ubuntu-latest
     steps:
